<<<<<<< HEAD
// app/search-results/page.tsx
import { Suspense } from "react";
import SearchResultsClient from "./SearchResultsClient";
import Link from "next/link";
import Image from "next/image";
=======
"use client";

import Image from "next/image";
import Link from "next/link";
import { useSearchParams } from "next/navigation";
import { useEffect, useState, useMemo } from "react";
import { exp_india } from "@prisma/client";

export default function SearchResults() {
  const searchParams = useSearchParams();
  const q = searchParams.get("q") ?? "";

  const [results, setResults] = useState<exp_india[]>([]);
  const [loading, setLoading] = useState(false);

  useEffect(() => {
    if (!q) return;

    const fetchResults = async () => {
      setLoading(true);
      const res = await fetch(`/api/search?q=${encodeURIComponent(q)}`);
      const data = await res.json();
      setResults(data);
      setLoading(false);
    };

    fetchResults();
  }, [q]);

  // Aggregate statistics
  const summary = useMemo(() => {
    const buyers = new Set();
    const suppliers = new Set();
    let totalQty = 0;

    for (const item of results) {
      if (item.buyer_name) buyers.add(item.buyer_name.trim());
      if (item.supplier_name) suppliers.add(item.supplier_name.trim());

      const qty = parseFloat(item.quantity?.replace(/,/g, "") || "0");
      totalQty += isNaN(qty) ? 0 : qty;
    }

    return {
      total: results.length,
      uniqueBuyers: buyers.size,
      uniqueSuppliers: suppliers.size,
      totalQuantity: totalQty.toLocaleString(),
    };
  }, [results]);
>>>>>>> a9a40da1

export default function Page() {
  return (
<<<<<<< HEAD
    <Suspense
      fallback={
        <div className="flex flex-col items-center justify-center mt-16 text-center text-gray-600">
          <Image
            src="/not-found.svg"
            alt="No results"
            width={208}
            height={208}
            className="mb-6 opacity-80"
          />
          <h2 className="text-xl font-semibold mb-2">No results found</h2>
          <p className="mb-4">
            Try checking your spelling or searching something else.
=======
    <div className='max-w-6xl mx-auto px-6 py-8'>
      <h1 className='text-3xl font-bold mb-4'>
        Search Results for: <span className='text-blue-600'>{q}</span>
      </h1>

      {loading && <p className='text-center text-gray-500'>Loading...</p>}

      {!loading && results.length > 0 && (
        <>
          {/* Summary Box */}
          {/* Redesigned Summary Box */}
          <div className='grid grid-cols-1 sm:grid-cols-2 md:grid-cols-4 gap-4 mb-8'>
            <div className='bg-gradient-to-r from-blue-500 to-blue-600 text-white rounded-xl p-5 shadow-md hover:shadow-lg transition'>
              <p className='text-sm'>Total Records</p>
              <p className='text-2xl font-bold mt-1'>{summary.total}</p>
            </div>
            <div className='bg-gradient-to-r from-green-500 to-green-600 text-white rounded-xl p-5 shadow-md hover:shadow-lg transition'>
              <p className='text-sm'>Unique Buyers</p>
              <p className='text-2xl font-bold mt-1'>{summary.uniqueBuyers}</p>
            </div>
            <div className='bg-gradient-to-r from-purple-500 to-purple-600 text-white rounded-xl p-5 shadow-md hover:shadow-lg transition'>
              <p className='text-sm'>Unique Suppliers</p>
              <p className='text-2xl font-bold mt-1'>
                {summary.uniqueSuppliers}
              </p>
            </div>
            <div className='bg-gradient-to-r from-orange-500 to-orange-600 text-white rounded-xl p-5 shadow-md hover:shadow-lg transition'>
              <p className='text-sm'>Total Quantity</p>
              <p className='text-2xl font-bold mt-1'>{summary.totalQuantity}</p>
            </div>
          </div>

          {/* Cards */}
          <div className='grid gap-6 md:grid-cols-1'>
            {results.map((item) => (
              <div
                key={item.id}
                className='bg-white rounded-xl shadow-md p-5 transition-transform transform hover:scale-[1.02] hover:shadow-xl'
              >
                <h2 className='text-xl font-semibold mb-2 text-gray-900'>
                  {item.product_description || "No Description"}
                </h2>
                <div className='text-sm text-gray-700 space-y-1'>
                  <p>
                    <strong>HS Code:</strong> {item.hs_code || "N/A"}
                  </p>
                  <p>
                    <strong>Buyer:</strong> {item.buyer_name || "N/A"}
                  </p>
                  <p>
                    <strong>Supplier:</strong> {item.supplier_name || "N/A"}
                  </p>
                  <p>
                    <strong>Invoice No:</strong> {item.invoice_no || "N/A"}
                  </p>
                  <p>
                    <strong>Country:</strong>{" "}
                    {item.country_of_destination || "N/A"}
                  </p>
                  <p>
                    <strong>Shipping Bill:</strong>{" "}
                    {item.shipping_bill_no || "N/A"} on{" "}
                    {item.shipping_bill_date || "N/A"}
                  </p>
                  <p>
                    <strong>Quantity:</strong> {item.quantity || "N/A"}{" "}
                    {item.uqc || ""}
                  </p>
                  <p>
                    <strong>Total USD:</strong> ${item.total_value_usd || "N/A"}
                  </p>
                </div>
              </div>
            ))}
          </div>
          {/* Login prompt button for more */}
          <div className='mt-10 text-center'>
            <Link
              href='/contact'
              className='inline-block px-8 py-3 bg-blue-600 text-white text-lg rounded-full font-semibold hover:bg-blue-700 transition'
            >
              Login to See More Details
            </Link>
          </div>
        </>
      )}

      {!loading && results.length === 0 && q && (
        <div className='flex flex-col items-center justify-center mt-16 text-center text-gray-600'>
          <Image
            src='/not-found.svg'
            alt='No results'
            className='w-52 h-52 mb-6 opacity-80'
            width={500}
            height={500}
          />
          <h2 className='text-xl font-semibold mb-2'>No results found</h2>
          <p className='mb-4'>
            We couldnt find anything matching <strong>{q}</strong>. Try checking
            your spelling or searching something else.
>>>>>>> a9a40da1
          </p>
          <Link
            href='/'
            className='px-5 py-2 rounded-full bg-blue-600 text-white hover:bg-blue-700 transition'
          >
            Back to Home
          </Link>
        </div>
      }
    >
      <SearchResultsClient />
    </Suspense>
  );
}<|MERGE_RESOLUTION|>--- conflicted
+++ resolved
@@ -1,65 +1,11 @@
-<<<<<<< HEAD
 // app/search-results/page.tsx
 import { Suspense } from "react";
 import SearchResultsClient from "./SearchResultsClient";
 import Link from "next/link";
 import Image from "next/image";
-=======
-"use client";
-
-import Image from "next/image";
-import Link from "next/link";
-import { useSearchParams } from "next/navigation";
-import { useEffect, useState, useMemo } from "react";
-import { exp_india } from "@prisma/client";
-
-export default function SearchResults() {
-  const searchParams = useSearchParams();
-  const q = searchParams.get("q") ?? "";
-
-  const [results, setResults] = useState<exp_india[]>([]);
-  const [loading, setLoading] = useState(false);
-
-  useEffect(() => {
-    if (!q) return;
-
-    const fetchResults = async () => {
-      setLoading(true);
-      const res = await fetch(`/api/search?q=${encodeURIComponent(q)}`);
-      const data = await res.json();
-      setResults(data);
-      setLoading(false);
-    };
-
-    fetchResults();
-  }, [q]);
-
-  // Aggregate statistics
-  const summary = useMemo(() => {
-    const buyers = new Set();
-    const suppliers = new Set();
-    let totalQty = 0;
-
-    for (const item of results) {
-      if (item.buyer_name) buyers.add(item.buyer_name.trim());
-      if (item.supplier_name) suppliers.add(item.supplier_name.trim());
-
-      const qty = parseFloat(item.quantity?.replace(/,/g, "") || "0");
-      totalQty += isNaN(qty) ? 0 : qty;
-    }
-
-    return {
-      total: results.length,
-      uniqueBuyers: buyers.size,
-      uniqueSuppliers: suppliers.size,
-      totalQuantity: totalQty.toLocaleString(),
-    };
-  }, [results]);
->>>>>>> a9a40da1
 
 export default function Page() {
   return (
-<<<<<<< HEAD
     <Suspense
       fallback={
         <div className="flex flex-col items-center justify-center mt-16 text-center text-gray-600">
@@ -73,108 +19,6 @@
           <h2 className="text-xl font-semibold mb-2">No results found</h2>
           <p className="mb-4">
             Try checking your spelling or searching something else.
-=======
-    <div className='max-w-6xl mx-auto px-6 py-8'>
-      <h1 className='text-3xl font-bold mb-4'>
-        Search Results for: <span className='text-blue-600'>{q}</span>
-      </h1>
-
-      {loading && <p className='text-center text-gray-500'>Loading...</p>}
-
-      {!loading && results.length > 0 && (
-        <>
-          {/* Summary Box */}
-          {/* Redesigned Summary Box */}
-          <div className='grid grid-cols-1 sm:grid-cols-2 md:grid-cols-4 gap-4 mb-8'>
-            <div className='bg-gradient-to-r from-blue-500 to-blue-600 text-white rounded-xl p-5 shadow-md hover:shadow-lg transition'>
-              <p className='text-sm'>Total Records</p>
-              <p className='text-2xl font-bold mt-1'>{summary.total}</p>
-            </div>
-            <div className='bg-gradient-to-r from-green-500 to-green-600 text-white rounded-xl p-5 shadow-md hover:shadow-lg transition'>
-              <p className='text-sm'>Unique Buyers</p>
-              <p className='text-2xl font-bold mt-1'>{summary.uniqueBuyers}</p>
-            </div>
-            <div className='bg-gradient-to-r from-purple-500 to-purple-600 text-white rounded-xl p-5 shadow-md hover:shadow-lg transition'>
-              <p className='text-sm'>Unique Suppliers</p>
-              <p className='text-2xl font-bold mt-1'>
-                {summary.uniqueSuppliers}
-              </p>
-            </div>
-            <div className='bg-gradient-to-r from-orange-500 to-orange-600 text-white rounded-xl p-5 shadow-md hover:shadow-lg transition'>
-              <p className='text-sm'>Total Quantity</p>
-              <p className='text-2xl font-bold mt-1'>{summary.totalQuantity}</p>
-            </div>
-          </div>
-
-          {/* Cards */}
-          <div className='grid gap-6 md:grid-cols-1'>
-            {results.map((item) => (
-              <div
-                key={item.id}
-                className='bg-white rounded-xl shadow-md p-5 transition-transform transform hover:scale-[1.02] hover:shadow-xl'
-              >
-                <h2 className='text-xl font-semibold mb-2 text-gray-900'>
-                  {item.product_description || "No Description"}
-                </h2>
-                <div className='text-sm text-gray-700 space-y-1'>
-                  <p>
-                    <strong>HS Code:</strong> {item.hs_code || "N/A"}
-                  </p>
-                  <p>
-                    <strong>Buyer:</strong> {item.buyer_name || "N/A"}
-                  </p>
-                  <p>
-                    <strong>Supplier:</strong> {item.supplier_name || "N/A"}
-                  </p>
-                  <p>
-                    <strong>Invoice No:</strong> {item.invoice_no || "N/A"}
-                  </p>
-                  <p>
-                    <strong>Country:</strong>{" "}
-                    {item.country_of_destination || "N/A"}
-                  </p>
-                  <p>
-                    <strong>Shipping Bill:</strong>{" "}
-                    {item.shipping_bill_no || "N/A"} on{" "}
-                    {item.shipping_bill_date || "N/A"}
-                  </p>
-                  <p>
-                    <strong>Quantity:</strong> {item.quantity || "N/A"}{" "}
-                    {item.uqc || ""}
-                  </p>
-                  <p>
-                    <strong>Total USD:</strong> ${item.total_value_usd || "N/A"}
-                  </p>
-                </div>
-              </div>
-            ))}
-          </div>
-          {/* Login prompt button for more */}
-          <div className='mt-10 text-center'>
-            <Link
-              href='/contact'
-              className='inline-block px-8 py-3 bg-blue-600 text-white text-lg rounded-full font-semibold hover:bg-blue-700 transition'
-            >
-              Login to See More Details
-            </Link>
-          </div>
-        </>
-      )}
-
-      {!loading && results.length === 0 && q && (
-        <div className='flex flex-col items-center justify-center mt-16 text-center text-gray-600'>
-          <Image
-            src='/not-found.svg'
-            alt='No results'
-            className='w-52 h-52 mb-6 opacity-80'
-            width={500}
-            height={500}
-          />
-          <h2 className='text-xl font-semibold mb-2'>No results found</h2>
-          <p className='mb-4'>
-            We couldnt find anything matching <strong>{q}</strong>. Try checking
-            your spelling or searching something else.
->>>>>>> a9a40da1
           </p>
           <Link
             href='/'
