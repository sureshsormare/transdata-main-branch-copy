--- conflicted
+++ resolved
@@ -1,6 +1,7 @@
 "use client";
 
 import Image from "next/image";
+import Link from "next/link";
 import Link from "next/link";
 import React from "react";
 
@@ -103,19 +104,13 @@
             <p className='text-blue-900 font-medium mb-2'>In-depth Details:</p>
             <p className='text-gray-700'>{blog.details}</p>
           </div>
-<<<<<<< HEAD
           <div className="mt-8 flex justify-end">
             <Link
               href="/blog"
               className="inline-block px-5 py-2 bg-blue-600 text-white rounded-full text-sm font-medium shadow hover:bg-blue-700 transition"
-=======
-          <div className='mt-8 flex justify-end'>
-            <Link
-              href='/blog'
-              className='inline-block px-5 py-2 bg-blue-600 text-white rounded-full text-sm font-medium shadow hover:bg-blue-700 transition'
->>>>>>> b6eef534
             >
               ← Back to Blog List
+            </Link>
             </Link>
           </div>
         </article>
